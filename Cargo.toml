[package]
name = "hocon-rs"
version = "0.1.2"
edition = "2024"
authors = ["mikai233 <dreamfever2017@yahoo.com>"]
description = "Rust implementation of HOCON"
repository = "https://github.com/mikai233/hocon-rs"
homepage = "https://github.com/mikai233/hocon-rs"
documentation = "https://docs.rs/hocon-rs"
keywords = ["hocon", "configuration"]
license = "MIT"
readme = "README.md"

[workspace]
members = ["fuzz"]

[dependencies]
<<<<<<< HEAD
thiserror = "2.0.12"
serde = { version = "1.0.227" }
=======
memchr = "2.7.6"
thiserror = "2.0.17"
serde = { version = "1.0.228" }
>>>>>>> 6bcf9890
serde_json = { version = "1.0.145" }
reqwest = { version = "0.12.22", optional = true, default-features = false, features = [
    "blocking",
    "rustls-tls",
    "rustls-tls-native-roots",
] }
url = "2.5.7"
java-properties = "2.0.0"
derive_more = { version = "2.0.1", features = [
    "deref",
    "deref_mut",
    "constructor",
] }
tracing = "0.1.41"
num-bigint = "0.4.6"
bigdecimal = "0.4.8"

[dev-dependencies]
tracing-subscriber = { version = "0.3.19", features = ["local-time"] }
ctor = "0.5.0"
serde = { version = "1.0.228", features = ["derive"] }
rstest = "0.26.1"
criterion = "0.7.0"

[[bench]]
name = "parser_bench"
harness = false

[features]
urls_includes = ["dep:reqwest"]
json_arbitrary_precision = ["serde_json/arbitrary_precision"]<|MERGE_RESOLUTION|>--- conflicted
+++ resolved
@@ -15,14 +15,8 @@
 members = ["fuzz"]
 
 [dependencies]
-<<<<<<< HEAD
-thiserror = "2.0.12"
-serde = { version = "1.0.227" }
-=======
-memchr = "2.7.6"
 thiserror = "2.0.17"
 serde = { version = "1.0.228" }
->>>>>>> 6bcf9890
 serde_json = { version = "1.0.145" }
 reqwest = { version = "0.12.22", optional = true, default-features = false, features = [
     "blocking",
