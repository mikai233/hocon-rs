--- conflicted
+++ resolved
@@ -8,19 +8,6 @@
 use std::path::Path;
 
 fn criterion_benchmark(c: &mut Criterion) {
-<<<<<<< HEAD
-    // 1. 在 benchmark 外部读取文件 (不计时)
-    // let path = "F:/IdeaProjects/akka/akka-actor/src/main/resources/reference.conf";
-    let path = "/Users/mikai/IdeaProjects/akka/akka-actor/src/main/resources/reference.conf";
-    let data = fs::read_to_string(path).expect("failed to read file");
-    // 2. 在迭代j中只做函数调用 (计时)
-    c.bench_function("pure_parser", |b| {
-        b.iter(|| {
-            let read = StrRead::new(data.as_str());
-            let mut parser = HoconParser::new(read);
-            parser.parse().unwrap();
-        });
-=======
     let path = Path::new("benches/reference.conf");
     let data = fs::read_to_string(path).expect("failed to read benchmark fixture");
     let bytes = data.as_bytes();
@@ -51,7 +38,6 @@
             },
             BatchSize::SmallInput,
         );
->>>>>>> d02d2606
     });
 
     group.bench_function("parse_config", |b| {
