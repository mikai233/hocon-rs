--- conflicted
+++ resolved
@@ -260,7 +260,6 @@
     }
 
     #[rstest]
-<<<<<<< HEAD
     #[case("test_conf/base/empty.conf", "test_conf/base/empty.json")]
     #[case("test_conf/base/empty2.conf", "test_conf/base/empty2.json")]
     #[cfg_attr(
@@ -342,25 +341,11 @@
     //     "test_conf/comprehensive/substitution.conf",
     //     "test_conf/comprehensive/substitution.json"
     // )]
+    #[case("test_conf/comprehensive/substitution3.conf", "test_conf/comprehensive/substitution3.json")]
     // #[case(
     //     "test_conf/comprehensive/self_referential.conf",
     //     "test_conf/comprehensive/self_referential.json"
     // )]
-=======
-    #[case("resources/empty.conf", "resources/empty.json")]
-    #[case("resources/base.conf", "resources/base.json")]
-    #[case("resources/add_assign.conf", "resources/add_assign_expected.json")]
-    #[case("resources/concat.conf", "resources/concat.json")]
-    #[case("resources/concat2.conf", "resources/concat2.json")]
-    #[case("resources/concat3.conf", "resources/concat3.json")]
-    #[case("resources/concat4.conf", "resources/concat4.json")]
-    #[case("resources/concat5.conf", "resources/concat5.json")]
-    #[case("resources/include.conf", "resources/include.json")]
-    #[case("resources/comment.conf", "resources/comment.json")]
-    #[case("resources/substitution.conf", "resources/substitution.json")]
-    #[case("resources/substitution3.conf", "resources/substitution3.json")]
-    #[case("resources/self_referential.conf", "resources/self_referential.json")]
->>>>>>> 6bcf9890
     fn test_hocon(
         #[case] hocon: impl AsRef<std::path::Path>,
         #[case] json: impl AsRef<std::path::Path>,
