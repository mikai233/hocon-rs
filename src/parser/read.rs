--- conflicted
+++ resolved
@@ -170,11 +170,7 @@
         scratch.extend_from_slice(ch.encode_utf8(&mut buf).as_bytes());
         Ok(())
     } else {
-<<<<<<< HEAD
-        return Err(reader.error(Parse::InvalidEscape));
-=======
-        Err(Error::InvalidEscape)
->>>>>>> a653c039
+        Err(reader.error(Parse::InvalidEscape));
     }
 }
 
